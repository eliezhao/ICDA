--- conflicted
+++ resolved
@@ -17,12 +17,8 @@
 use tokio::fs;
 use tokio::fs::OpenOptions;
 use tokio::io::{AsyncReadExt, AsyncWriteExt};
-<<<<<<< HEAD
-use tracing::{info, Level};
-=======
 use tracing::{error, info, Level, warn};
 use tracing_subscriber::fmt;
->>>>>>> 1b6e3d39
 
 use client::canister_interface::{
     BlobKey, ICStorage, CANISTER_COLLECTIONS, CONFIRMATION_BATCH_SIZE, CONFIRMATION_LIVE_TIME,
@@ -252,13 +248,9 @@
     Ok(())
 }
 
-<<<<<<< HEAD
 async fn talk_to_server(_ip: String) {}
 
 #[tokio::test]
 async fn test() {
     let _ = verify_confirmation("../bin/blob_key.".to_string()).await;
-}
-=======
-async fn talk_to_server(ip: String) {}
->>>>>>> 1b6e3d39
+}